--- conflicted
+++ resolved
@@ -11,13 +11,8 @@
 
 [tool.poetry.dependencies]
 python = ">=3.11,<3.14"
-<<<<<<< HEAD
 pyinstaller = "^6.11.0"
 python-dotenv = "^1.1.0"
-=======
-pyinstaller = "^6.13.0"
-python-dotenv = "^1.0.1"
->>>>>>> c1367ebe
 
 [tool.poetry.group.dev.dependencies]
 behave = "^1.2.6"

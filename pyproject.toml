--- conflicted
+++ resolved
@@ -8,14 +8,8 @@
 python = "^3.9"
 
 [tool.poetry.dev-dependencies]
-<<<<<<< HEAD
 pytest = "^8.3"  # For running tests
-flake8 = "^4.0"
-=======
-pytest = "^7.0"  # For running tests
 flake8 = "^7.1"
->>>>>>> 393d1d41
-
 [build-system]
 requires = ["poetry-core>=1.0.0"]
 build-backend = "poetry.core.masonry.api"
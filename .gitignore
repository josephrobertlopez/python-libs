# Byte-compiled / optimized / DLL files
__pycache__/
*.py[cod]
*$py.class

# C extensions
*.so

# Distribution / packaging
.Python
build/
develop-eggs/
dist/
downloads/
eggs/
.eggs/
lib/
lib64/
parts/
sdist/
var/
wheels/
share/python-wheels/
*.egg-info/
.installed.cfg
*.egg
MANIFEST

# PyInstaller
#  Usually these files are written by a python script from a template
#  before PyInstaller builds the exe, so as to inject date/other infos into it.
*.manifest
*.spec

# Installer logs
pip-log.txt
pip-delete-this-directory.txt

# Unit test / coverage reports
htmlcov/
.tox/
.nox/
.coverage
.coverage.*
.cache
nosetests.xml
coverage.xml
*.cover
*.py,cover
.hypothesis/
.pytest_cache/
cover/

# Translations
*.mo
*.pot

# Django stuff:
*.log
local_settings.py
db.sqlite3
db.sqlite3-journal

# Flask stuff:
instance/
.webassets-cache

# Scrapy stuff:
.scrapy

# Sphinx documentation
docs/_build/

# PyBuilder
.pybuilder/
target/

# Jupyter Notebook
.ipynb_checkpoints

# IPython
profile_default/
ipython_config.py

# pyenv
#   For a library or package, you might want to ignore these files since the code is
#   intended to run in multiple environments; otherwise, check them in:
# .python-version

# pipenv
#   According to pypa/pipenv#598, it is recommended to include Pipfile.lock in version control.
#   However, in case of collaboration, if having platform-specific dependencies or dependencies
#   having no cross-platform support, pipenv may install dependencies that don't work, or not
#   install all needed dependencies.
#Pipfile.lock

# poetry
#   Similar to Pipfile.lock, it is generally recommended to include poetry.lock in version control.
#   This is especially recommended for binary packages to ensure reproducibility, and is more
#   commonly ignored for libraries.
#   https://python-poetry.org/docs/basic-usage/#commit-your-poetrylock-file-to-version-control
#poetry.lock

# pdm
#   Similar to Pipfile.lock, it is generally recommended to include pdm.lock in version control.
#pdm.lock
#   pdm stores project-wide configurations in .pdm.toml, but it is recommended to not include it
#   in version control.
#   https://pdm.fming.dev/latest/usage/project/#working-with-version-control
.pdm.toml
.pdm-python
.pdm-build/

# PEP 582; used by e.g. github.com/David-OConnor/pyflow and github.com/pdm-project/pdm
__pypackages__/

# Celery stuff
celerybeat-schedule
celerybeat.pid

# SageMath parsed files
*.sage.py

# Environments
.env
.venv
env/
venv/
ENV/
env.bak/
venv.bak/

# Spyder project settings
.spyderproject
.spyproject

# Rope project settings
.ropeproject

# mkdocs documentation
/site

# mypy
.mypy_cache/
.dmypy.json
dmypy.json

# Pyre type checker
.pyre/

# pytype static type analyzer
.pytype/

# Cython debug symbols
cython_debug/

# PyCharm
#  JetBrains specific template is maintained in a separate JetBrains.gitignore that can
#  be found at https://github.com/github/gitignore/blob/main/Global/JetBrains.gitignore
#  and can be added to the global gitignore or merged into this file.  For a more nuclear
#  option (not recommended) you can uncomment the following to ignore the entire idea folder.
#.idea/
<<<<<<< HEAD
.idea/*
=======
/.idea
>>>>>>> 2fb78375
<|MERGE_RESOLUTION|>--- conflicted
+++ resolved
@@ -160,8 +160,5 @@
 #  and can be added to the global gitignore or merged into this file.  For a more nuclear
 #  option (not recommended) you can uncomment the following to ignore the entire idea folder.
 #.idea/
-<<<<<<< HEAD
 .idea/*
-=======
-/.idea
->>>>>>> 2fb78375
+/.idea